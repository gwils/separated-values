--- conflicted
+++ resolved
@@ -2,11 +2,8 @@
 
 module Data.Sv.Parser.Internal (
   separatedValues
-<<<<<<< HEAD
   , separatedValuesC
-=======
   , separatedValuesEof
->>>>>>> 302563ba
   , csv
   , psv
   , tsv
@@ -145,17 +142,15 @@
 separatedValues sep h =
   Sv sep <$> header sep h <*> records sep <*> ending
 
-<<<<<<< HEAD
 separatedValuesC :: (CharParsing m, Textual s) => SvConfig -> m (Sv s)
 separatedValuesC c =
   let s = view separator c
       h = view headedness c
   in  separatedValues s h
-=======
+
 separatedValuesEof :: (CharParsing m, Textual s) => Separator -> Headedness -> m (Sv s)
 separatedValuesEof sep h =
   separatedValues sep h <* eof
->>>>>>> 302563ba
 
 csv :: (CharParsing m, Textual s) => Headedness -> m (Sv s)
 csv = separatedValues comma
